--- conflicted
+++ resolved
@@ -2012,19 +2012,16 @@
                 let mut state = self.state.lock().unwrap();
                 *state = AppState::Chat;
             }
-
-            if let Ok(res) = dead_rx.try_recv() {
-                return res.map(|_| None);
-            }
-<<<<<<< HEAD
             if let AppState::TerminalReset = state {
                 terminal.clear()?;
                 let mut state = self.state.lock().unwrap();
                 *state = AppState::Chat;
                 continue;
             }
-=======
->>>>>>> 255e39c0
+
+            if let Ok(res) = dead_rx.try_recv() {
+                return res.map(|_| None);
+            }
 
             if last_draw.elapsed() > Duration::from_millis(40) {
                 last_draw = Instant::now();
